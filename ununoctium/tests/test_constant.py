--- conflicted
+++ resolved
@@ -7,13 +7,9 @@
 import geon.backends.graph.funs as be
 import geon.backends.graph.axis as ax
 import numpy as np
-<<<<<<< HEAD
-# from neon.initializers import Constant
 
-=======
 from neon.initializers import Constant
 from geon.backends.graph.environment import Environment
->>>>>>> b064ea5f
 
 def test_constant_init():
     with be.bound_environment():
@@ -78,6 +74,7 @@
         result = enp.evaluate()
         print(result[c])
 
+# be.Constant does not accept array initialization
 def test_constant_multiply():
     with be.bound_environment():
         a = be.Constant([2, 4])
@@ -87,8 +84,7 @@
         result = enp.evaluate()
         print(result[c])
 
-# test_constant_init()
-# test_constant_add()
-# test_1D_constant_init()
-# test_2D_constant_init()
-test_constant_multiply()+test_constant_init()
+test_constant_add()
+test_1D_constant_init()
+test_2D_constant_init()