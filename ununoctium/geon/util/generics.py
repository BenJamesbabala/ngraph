# ----------------------------------------------------------------------------
# Copyright 2016 Nervana Systems Inc.
# Licensed under the Apache License, Version 2.0 (the "License");
# you may not use this file except in compliance with the License.
# You may obtain a copy of the License at
#
#      http://www.apache.org/licenses/LICENSE-2.0
#
# Unless required by applicable law or agreed to in writing, software
# distributed under the License is distributed on an "AS IS" BASIS,
# WITHOUT WARRANTIES OR CONDITIONS OF ANY KIND, either express or implied.
# See the License for the specific language governing permissions and
# limitations under the License.
# ----------------------------------------------------------------------------

from functools import wraps


class TypeMethods(object):
    """TODO."""

    def __init__(self, base_method, **kvargs):
        super(TypeMethods, self).__init__(**kvargs)
        self.base_method = base_method
        self.methods = {}

    def on_type_wrapper(self, generic_function, dispatch_type):
        """
        Makes a wrapper to add the dispatch_type method to method_dispatch

        Arguments:
            generic_function: The generic function.
            dispatch_type: The dispatch type.

        Returns: An wrapper that adds a method for dispatch_type to generic_function

        """
        def add_method(method):
            """
            Adds f as the generic_function method for dispatch_type.

            Arguments:
                method: The method.

            Returns:

            """
            self.methods[dispatch_type] = method
            return generic_function

        return add_method

    def get_method(self, dispatch_arg):
        for t in type(dispatch_arg).__mro__:
            method = self.methods.get(t, None)
            if method is not None:
                return method
        return self.base_method


def generic_function(base_function):
    """
    Makes a function generic on its first argument's type.

    The default base function should be marked with @generic_function.
    Specialized handlers should be marked with @{base}.on_type(type)

    Example:

    .. code-block:: python

        @generic_function
        def visit(arg)
            print(arg)

        @visit.on_type(X):
        def visit(arg):
            print("Visiting an X")

        @visit.on_type(Y):
        def visit(arg):
            print("Visiting a Y")

    Arguments:
        base_function: Default implementation of the function.

    Returns:
        The generic function
    """
    type_methods = TypeMethods(base_function)

    @wraps(base_function)
    def generic(dispatch_arg, *args, **kwargs):
        """
        The generic function's implementation.

        Arguments:
<<<<<<< HEAD
            dispatch_arg: The argument that distpaches.
            *args: Remaining args.
            **kwargs: Keyword args.
=======
          dispatch_arg: The argument that dispatches.
          *args: Remaining args.
          **kwargs: Keyword args.
>>>>>>> 67cde3d1

        Returns: The result of the selected method.

        """
        return type_methods.get_method(dispatch_arg)(dispatch_arg, *args, **kwargs)

    def on_type(dispatch_type):
        """
        Marks the handler sub-method for when the first argument has type dispatch_type.

        Arguments:
            dispatch_type: The dispatch type.

        Returns: The wrapper for the method.

        """
        return type_methods.on_type_wrapper(generic, dispatch_type)

    generic.on_type = on_type

    return generic


def generic_method(base_method):
    """
    Makes a method generic on its first argument.

    A generic method is like a generic function, except that dispatch is on the type of the first
    non-self argument.  The first method, the default, should be marked with @generic_method.
    Specialized methods should be marked with @method.on_type(type)

    Example:

    .. code-block:: python

        class Visitor(object):
            def __init__(self, values):
                self.xs = []
                self.ys = []
                self.others = []

                for value in values:
                    self.visit(value)

            @generic_method
            def visit(self, arg)
                self.others.append(arg)

            @visit.on_type(X):
            def visit(self, arg):
                self.xs.append(arg)

            @visit.on_type(Y):
            def visit(self, arg):
                self.ys.append(arg)

    Arguments:
        base_method: Default implementation of the method.

    Returns:
        The generic method
    """
    type_methods = TypeMethods(base_method)

    @wraps(base_method)
    def generic(s, dispatch_arg, *args, **kwargs):
        """
        The generic method's implementation.

        Arguments:
            s: self.
            dispatch_arg: Argument that controls generic method selection.
            *args: Remaining positional args.
            **kwargs: Keyword args.

        Returns: The result of the selected method.

        """
        return type_methods.get_method(dispatch_arg)(s, dispatch_arg, *args, **kwargs)

    def on_type(dispatch_type):
        """
        Marks the handler sub-method for when the first argument has type dispatch_type.

        Arguments:
            dispatch_type: The dispatch type.

        Returns: The wrapper for the method.

        """
        return type_methods.on_type_wrapper(generic, dispatch_type)

    generic.on_type = on_type

    return generic<|MERGE_RESOLUTION|>--- conflicted
+++ resolved
@@ -95,15 +95,9 @@
         The generic function's implementation.
 
         Arguments:
-<<<<<<< HEAD
             dispatch_arg: The argument that distpaches.
             *args: Remaining args.
             **kwargs: Keyword args.
-=======
-          dispatch_arg: The argument that dispatches.
-          *args: Remaining args.
-          **kwargs: Keyword args.
->>>>>>> 67cde3d1
 
         Returns: The result of the selected method.
 
