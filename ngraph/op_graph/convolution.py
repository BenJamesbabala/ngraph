# ----------------------------------------------------------------------------
# Copyright 2016 Nervana Systems Inc.
# Licensed under the Apache License, Version 2.0 (the "License");
# you may not use this file except in compliance with the License.
# You may obtain a copy of the License at
#
#      http://www.apache.org/licenses/LICENSE-2.0
#
# Unless required by applicable law or agreed to in writing, software
# distributed under the License is distributed on an "AS IS" BASIS,
# WITHOUT WARRANTIES OR CONDITIONS OF ANY KIND, either express or implied.
# See the License for the specific language governing permissions and
# limitations under the License.
# ----------------------------------------------------------------------------
from __future__ import division
from ngraph.op_graph import op_graph
<<<<<<< HEAD
=======
from ngraph.op_graph.axes import make_axis, make_axes
>>>>>>> 2f6ffc23


def convolution(dims, inputs, filters, name=None, docstring=None):
    """

    Args:
        dims: Dimensions.
        inputs (TensorOp): The input tensor.
        filters (TensorOp): Filter/kernel tensor.
        name (String, optional): Name for the op.
        docstring (String, optional): Documentation for the op.

    Returns:
        TensorOp: The result of the convolution.

    """
    return ConvolutionOp(dims, inputs, filters, name=name, docstring=docstring)


class ConvolutionOp(op_graph.TensorOp):
    _index = 0

    def __init__(self, conv_params, inputs, filters, *args, **kwargs):
        """
        Arguments:
            inputs  : input tensor.
            filters : filter/kernel tensor.

        Return:
        """
        if len(inputs.shape) != 5:
            raise ValueError((
                'convolution input shape must be length 5, found {}'
            ).format(len(inputs.shape)))

        if len(filters.shape) != 5:
            raise ValueError((
                'convolution filter shape must be length 5, found {}'
            ).format(len(filters.shape)))

        if inputs.axes[0] != filters.axes[0]:
            raise ValueError((
                'the first axis in input {inputs} and filter {filters} are not the same.'
            ).format(inputs=inputs.axes[0], filters=filters.axes[0]))

        batch_axes = inputs.axes.batch_axes()
        if len(batch_axes) != 1:
            raise ValueError((
                "Input must have one batch axis.  "
                "Found {n_batch_axes} batch axes: {batch_axes} "
                "Found {n_sample_axes} sample axes: {sample_axes}."
            ).format(
                n_batch_axes=len(batch_axes),
                batch_axes=batch_axes,
                n_sample_axes=len(inputs.axes.sample_axes()),
                sample_axes=inputs.axes.sample_axes(),
            ))
<<<<<<< HEAD

        self.conv_params = conv_params
        self.index = convolution._index
        convolution._index += 1

        super(convolution, self).__init__(
            args=(inputs, filters), *args, **kwargs
=======
        self.batch_axis = batch_axes[0]
        axes = make_axes([make_axis(dim) for dim in dims.dimO[:-1]]) + self.batch_axis
        for i, name in enumerate(['C', 'D', 'H', 'W']):
            axes[i].name = name

        self.dims = dims
        self.index = ConvolutionOp._index
        ConvolutionOp._index += 1

        super(ConvolutionOp, self).__init__(
            args=(inputs, filters), *args, axes=axes, **kwargs
>>>>>>> 2f6ffc23
        )

    def generate_adjoints(self, adjoints, delta, inputs, filters):
        """
        TODO
        """
        filters.generate_add_delta(adjoints, update_conv(delta, inputs, filters, self))
        inputs.generate_add_delta(adjoints, bprop_conv(delta, inputs, filters, self))


class update_conv(op_graph.TensorOp):
    def __init__(self, delta, inputs, filters, fprop, *args, **kwargs):
        """
        Arguments:
            inputs  : input tensor.
            filters : filter/kernel tensor.
        """
        self.conv_params = fprop.conv_params
        self.index = fprop.index

        super(update_conv, self).__init__(
            args=(delta, inputs), *args, axes=filters.axes, **kwargs
        )


class bprop_conv(op_graph.TensorOp):
    def __init__(self, delta, inputs, filters, fprop, *args, **kwargs):
        """
        Arguments:
            inputs  : input tensor.
            filters : filter/kernel tensor.
        """
        self.conv_params = fprop.conv_params
        self.index = fprop.index

        super(bprop_conv, self).__init__(
            args=(delta, filters), *args, axes=inputs.axes, **kwargs
        )<|MERGE_RESOLUTION|>--- conflicted
+++ resolved
@@ -14,17 +14,13 @@
 # ----------------------------------------------------------------------------
 from __future__ import division
 from ngraph.op_graph import op_graph
-<<<<<<< HEAD
-=======
-from ngraph.op_graph.axes import make_axis, make_axes
->>>>>>> 2f6ffc23
 
 
-def convolution(dims, inputs, filters, name=None, docstring=None):
+def convolution(conv_params, inputs, filters, axes, name=None, docstring=None):
     """
 
     Args:
-        dims: Dimensions.
+        conv_params: Dimensions.
         inputs (TensorOp): The input tensor.
         filters (TensorOp): Filter/kernel tensor.
         name (String, optional): Name for the op.
@@ -34,7 +30,7 @@
         TensorOp: The result of the convolution.
 
     """
-    return ConvolutionOp(dims, inputs, filters, name=name, docstring=docstring)
+    return ConvolutionOp(conv_params, inputs, filters, axes=axes, name=name, docstring=docstring)
 
 
 class ConvolutionOp(op_graph.TensorOp):
@@ -75,27 +71,13 @@
                 n_sample_axes=len(inputs.axes.sample_axes()),
                 sample_axes=inputs.axes.sample_axes(),
             ))
-<<<<<<< HEAD
 
         self.conv_params = conv_params
-        self.index = convolution._index
-        convolution._index += 1
-
-        super(convolution, self).__init__(
-            args=(inputs, filters), *args, **kwargs
-=======
-        self.batch_axis = batch_axes[0]
-        axes = make_axes([make_axis(dim) for dim in dims.dimO[:-1]]) + self.batch_axis
-        for i, name in enumerate(['C', 'D', 'H', 'W']):
-            axes[i].name = name
-
-        self.dims = dims
         self.index = ConvolutionOp._index
         ConvolutionOp._index += 1
 
         super(ConvolutionOp, self).__init__(
-            args=(inputs, filters), *args, axes=axes, **kwargs
->>>>>>> 2f6ffc23
+            args=(inputs, filters), *args, **kwargs
         )
 
     def generate_adjoints(self, adjoints, delta, inputs, filters):
