# ----------------------------------------------------------------------------
# Copyright 2015-2016 Nervana Systems Inc.
# Licensed under the Apache License, Version 2.0 (the "License");
# you may not use this file except in compliance with the License.
# You may obtain a copy of the License at
#
#      http://www.apache.org/licenses/LICENSE-2.0
#
# Unless required by applicable law or agreed to in writing, software
# distributed under the License is distributed on an "AS IS" BASIS,
# WITHOUT WARRANTIES OR CONDITIONS OF ANY KIND, either express or implied.
# See the License for the specific language governing permissions and
# limitations under the License.
# ----------------------------------------------------------------------------

'''
Test of the optimizers
'''
import ngraph as ng
import ngraph.transformers as ngt
import itertools as itt
import numpy as np
import copy
from ngraph.util.utils import ExecutorFactory
from ngraph.frontends.neon import GradientDescentMomentum
from neon.optimizers import GradientDescentMomentum as NeonGradientDescentMomentum
from neon.backends import gen_backend


def pytest_generate_tests(metafunc):
    if 'args' in metafunc.fixturenames:
        fargs = []
        lr = np.random.random(2)
        momentum = np.random.random(4)
        wdecay = [0.0005, 0.000, 0.001, 0.1]
        fargs = itt.product(lr, momentum, wdecay)
        metafunc.parametrize('args', fargs)


class DummyLayer(object):

    def __init__(self, p):
        self.p = p[0]

    def get_params(self):
        return self.p


def generate_data(C, N):
    x = np.random.rand(C, N).astype('float32')
    y = np.random.rand(N).astype('float32')

    return x, y


# xfail due to initial_value=nparray not working
# this test was working a previous commit of ngraph
# @pytest.mark.xfail(strict=True)
def test_gdm(args, transformer_factory):
    """
    Test the ngraph GradientDescentMomentum against the neon version across 10 update steps.
    """
    # set up parameters
    C = ng.make_axis(20, name="C")
    N = ng.make_axis(32, name="N", batch=True)

    be = gen_backend(backend='cpu', batch_size=N.length)

    # restrict to numpy transformer for now
    factory = ngt.make_transformer_factory('numpy')
    ngt.set_transformer_factory(factory)
    ngt.make_transformer()

    # generate dummy data (to initialize values)
    w_init = np.random.rand(C.length).astype('float32')

    # set up nervana graph
    X = ng.placeholder([C, N], name='X')
    Y = ng.placeholder([N], name='Y')
<<<<<<< HEAD
    I = ng.placeholder(axes=(), name='I')

    W = ng.variable([C], name='W', initial_value=w_init)
=======
    W = ng.variable([C - 1], name='W', initial_value=w_init)
>>>>>>> 71202469

    ex = ExecutorFactory()
    transformer = ex.transformer

    lrate, mom, wdecay = args
    gdm = GradientDescentMomentum(learning_rate=lrate, momentum_coef=mom, wdecay=wdecay)
    cost = ng.sum(Y - ng.dot(W, X), out_axis=())

    # to call ngraph gdm, use (ngraph_W, _) = ngraph_optimize(x, y)
    # where (x, y) are nparrays that fill the placeholders X and Y
    updates = gdm(cost, I)
    ngraph_optimize = transformer.computation([W, updates], X, Y, I)
    transformer.initialize()

    # set up the neon gdm
    neon_gdm = NeonGradientDescentMomentum(learning_rate=lrate, momentum_coef=mom, wdecay=wdecay)
    # dev_v0 = be.zeros((C.length, 1))  # velocities are zero at the beginning
    dev_dw = be.zeros((C.length, 1))  # we fill the gradient info in the below
    dev_w_init = be.array(w_init)  # copy w_init to device
    param_list = [((dev_w_init, dev_dw), [])]

    # store the weights with each minibatch for debugging
    ng_Ws = []
    be_Ws = []

    # run for 20 minibatches
    for i, (x, y) in enumerate([generate_data(C.length, N.length) for _ in range(20)]):
        # obtain ngraph results
        (ng_W, _) = ngraph_optimize(x, y, i)
        ng_Ws.append(copy.deepcopy(ng_W))

        # obtain neon results
        dw = -1 * x.sum(axis=1)   # the gradients we compute analytically
        param_list[0][0][1].set(dw)  # fill the gradient

        neon_gdm.optimize([DummyLayer(param_list)], epoch=0)
        (param, grad), states = param_list[0]
        be_W = param.get()[:, 0]
        be_Ws.append(be_W)

<<<<<<< HEAD
        np.testing.assert_allclose(be_W, ng_W, rtol=1e-4)
=======
        np.testing.assert_allclose(be_W, ng_W, rtol=1e-3)

        # generate dummy data for the next minibatch
        (x, y, _) = generate_data(C, N)
>>>>>>> 71202469
<|MERGE_RESOLUTION|>--- conflicted
+++ resolved
@@ -77,13 +77,9 @@
     # set up nervana graph
     X = ng.placeholder([C, N], name='X')
     Y = ng.placeholder([N], name='Y')
-<<<<<<< HEAD
     I = ng.placeholder(axes=(), name='I')
 
-    W = ng.variable([C], name='W', initial_value=w_init)
-=======
     W = ng.variable([C - 1], name='W', initial_value=w_init)
->>>>>>> 71202469
 
     ex = ExecutorFactory()
     transformer = ex.transformer
@@ -124,11 +120,4 @@
         be_W = param.get()[:, 0]
         be_Ws.append(be_W)
 
-<<<<<<< HEAD
-        np.testing.assert_allclose(be_W, ng_W, rtol=1e-4)
-=======
-        np.testing.assert_allclose(be_W, ng_W, rtol=1e-3)
-
-        # generate dummy data for the next minibatch
-        (x, y, _) = generate_data(C, N)
->>>>>>> 71202469
+        np.testing.assert_allclose(be_W, ng_W, rtol=1e-4)