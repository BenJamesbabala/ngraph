--- conflicted
+++ resolved
@@ -18,8 +18,9 @@
 import itertools as itt
 import numpy as np
 import ngraph as ng
-from neon.initializers.initializer import Uniform
 from ngraph.frontends.neon import nnAffine, UniformInit
+from ngraph.util.utils import executor
+
 from ngraph.util.utils import ExecutorFactory
 from ngraph.transformers import Transformer
 from ngraph import RNG
@@ -42,34 +43,20 @@
     nin, nout, batch_size = basic_linargs
 
     # set inputs
-<<<<<<< HEAD
-    N = ng.Axis(batch_size, name="N", batch=True)
-    F = ng.Axis(nin, name="F")
-    O = ng.Axis(nout, name="out")
+    N = ng.make_axis(batch_size, name="N", batch=True)
+    F = ng.make_axis(nin, name="F")
 
     inp = ng.placeholder(axes=ng.Axes([F, N]))
-    layer = nnAffine(out_axis=O, init=UniformInit(0.0, 0.0))
-    layer.initialize(ng.Axes([F]))
-    fprop = layer.get_outputs(inp)
-=======
-    N = ng.make_axis("N", batch=True)
-    F = ng.make_axis("F")
-    N.length = batch_size
-    F.length = nin
-
-    inp = ng.placeholder(axes=ng.make_axes([F, N]))
-    layer = Linear(nout=nout, init=init_unif)
->>>>>>> 6c09e1ad
-
-    ex = ExecutorFactory()
-    transformer = ex.transformer
-    output = transformer.computation(fprop, inp)
-    transformer.initialize()
+    layer = nnAffine(nout=nout, init=UniformInit(0.0, 0.0))
+    fprop = layer.train_outputs(inp)
 
     # create data
     x = np.random.random((nin, batch_size))
 
-    out = output(x)
+    # evaluate
+    Transformer.make_transformer()
+    out = executor(fprop, inp)(x)
+
     assert np.min(out) == 0.0 and np.max(out) == 0.0
 
 
@@ -83,35 +70,19 @@
     nin, nout, batch_size = basic_linargs
 
     # set inputs
-<<<<<<< HEAD
-    N = ng.Axis(batch_size, name="N", batch=True)
-    F = ng.Axis(nin, name="F")
-    O = ng.Axis(nout, name="out")
+    N = ng.make_axis(batch_size, name="N", batch=True)
+    F = ng.make_axis(nin, name="F")
 
     inp = ng.placeholder(axes=ng.Axes([F, N]))
-    layer = nnAffine(out_axis=O, init=UniformInit(0.0, 0.0))
-    layer.initialize(ng.Axes([F]))
-    fprop = layer.get_outputs(inp)
-=======
-    N = ng.make_axis("N", batch=True)
-    F = ng.make_axis("F")
-    N.length = batch_size
-    F.length = nin
-
-    inp = ng.placeholder(axes=ng.make_axes([F, N]))
->>>>>>> 6c09e1ad
-
-    ex = ExecutorFactory()
-    transformer = ex.transformer
-    output = transformer.computation(fprop, inp)
-    weights = transformer.computation(layer.W)
-    transformer.initialize()
+    layer = nnAffine(nout=nout, init=UniformInit(0.0, 0.0))
+    fprop = layer.train_outputs(inp)
 
     # create data
     x = np.ones((nin, batch_size))
-    out = output(x)
-    w = weights()
 
-    sums = np.sum(w, 0).reshape((1, nout)) * np.ones((batch_size, 1))
+    # evaluate
+    Transformer.make_transformer()
+    out, w = executor([fprop, layer.W], inp)(x)
+    sums = np.sum(w, 1).reshape((nout, 1)) * np.ones((1, batch_size))
 
     assert np.allclose(sums, out, atol=0.0, rtol=0.0), '%e' % np.max(np.abs(out - sums))