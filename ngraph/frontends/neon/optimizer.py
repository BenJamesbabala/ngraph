--- conflicted
+++ resolved
@@ -55,8 +55,6 @@
         8, 0.25
         9, 0.25
     """
-<<<<<<< HEAD
-
     def __init__(self, step_config=None, change=1.):
         """
         Class constructor.
@@ -92,9 +90,6 @@
             self.steps = np.sum(epoch >= np.array(self.step_config))
 
         return learning_rate * self.change ** self.steps
-=======
-    return ng.squared_L2(x)
->>>>>>> 71202469
 
 
 def clip_gradient_norm(grad_list, clip_norm, bsz):
@@ -111,7 +106,7 @@
     """
     s = None
     for param in grad_list:
-        term = ng.sqrt(ng.dot(param, param))  # L2 norm
+        term = ng.squared_L2(param)
         if s is None:
             s = term
         else:
