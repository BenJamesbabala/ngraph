# ----------------------------------------------------------------------------
# Copyright 2016 Nervana Systems Inc.
# Licensed under the Apache License, Version 2.0 (the "License");
# you may not use this file except in compliance with the License.
# You may obtain a copy of the License at
#
#      http://www.apache.org/licenses/LICENSE-2.0
#
# Unless required by applicable law or agreed to in writing, software
# distributed under the License is distributed on an "AS IS" BASIS,
# WITHOUT WARRANTIES OR CONDITIONS OF ANY KIND, either express or implied.
# See the License for the specific language governing permissions and
# limitations under the License.
# ----------------------------------------------------------------------------
from __future__ import division

import ngraph as ng
from ngraph.frontends.neon.axis import ax
import numpy as np
<<<<<<< HEAD
from builtins import zip
from neon.data import NervanaDataIterator, DataLoader
=======
from neon.data import ArrayIterator, DataLoader
>>>>>>> aba90de6
from ngraph.frontends.neon.container import Sequential, Tree, SingleOutputTree
from ngraph.transformers import Transformer


def dataset_nclasses(dataset):
    """
    TODO.

    Arguments:
      dataset: TODO

    Returns:

    """
    if isinstance(dataset, NervanaDataIterator):
        return dataset.nclass
    elif isinstance(dataset, DataLoader):
        return dataset.nclasses


def dataset_batchsize(dataset):
    """
    TODO.

    Arguments:
      dataset: TODO

    Returns:

    """
    if isinstance(dataset, NervanaDataIterator):
        return dataset.be.bsz
    elif isinstance(dataset, DataLoader):
        return dataset.bsz


class Model(object):
    """TODO."""

    def __init__(self, layers, name=None, optimizer=None, **kwargs):
        super(Model, self).__init__(**kwargs)
        self.initialized = False
        self.name = name
        self.epoch_index = 0
        self.finished = False

        # Wrap the list of layers in a Sequential container if a raw list of
        # layers
        if type(layers) in (Sequential, Tree, SingleOutputTree):
            self.layers = layers
        else:
            self.layers = Sequential(layers)

        self.transformer = None
        self.train_comp = None
        self.test_comp = None
        self.metric = None
        self.cost = None

    def initialize(self,
                   dataset, input_axes, target_axes,
                   cost, optimizer, metric=None):
        """
        Propagate shapes through the layers to configure, then allocate space.

        Arguments:
           dataset (NervanaDataIterator): An iterable of minibatches where each
               element is a (x, y) tuple where x is the input data and y are the labels.
               x is of dimension (feature_size, batch_size)
               y is of dimension (label_size, batch_size)
               Length of the iterator is num_batches which is num_data / batch_size.
           cost (Cost): Defines the function which the model is minimizing based
                        on the output of the last layer and the input labels.
           optimizer (Optimizer): Defines the learning rule for updating the model parameters.
           num_epochs: Number of times to iterate over the dataset.
           callbacks (Callbacks): Defines callbacks to run at the end of each mini-batch / epoch.

        Returns:

        """
        if self.initialized:
            return

        self.optimizer = optimizer

        batch_input_axes = input_axes + ng.make_axes(ax.N, )
        batch_target_axes = target_axes + ng.make_axes(ax.N, )
        self.input = ng.placeholder(axes=batch_input_axes)
        self.target = ng.placeholder(axes=batch_target_axes)
        input_axes.set_shape(dataset.shape)
        target_axes.set_shape((dataset_nclasses(dataset),))

        ax.N.length = dataset_batchsize(dataset)
        self.batch_input_shape = batch_input_axes.lengths
        self.batch_target_shape = batch_target_axes.lengths

        # Propagate shapes through the layers to configure
        self.output = self.layers.configure(self.input)

        self.cost = cost
        self.cost.initialize(self.output, self.target)
        self.transformer = Transformer.make_transformer()
        with ng.Op.saved_user_deps():
            updates = self.optimizer.configure(self.cost.mean_cost)
            self.train_comp = self.transformer.computation([self.cost.mean_cost, updates],
                                                           self.input,
                                                           self.target)

        self.epoch_eval_comp = self.transformer.computation(self.cost.mean_cost, self.input,
                                                            self.target)

        if metric is not None:
            self.metric = metric
            self.error = metric(self.output, self.target)
            self.test_comp = self.transformer.computation(self.error, self.input, self.target)

        self.transformer.initialize()
        self.initialized = True

    def fit(self, dataset, num_epochs, callbacks):
        """
        Trains the model parameters on a dataset by minimizing the cost function through
        gradient descent and updates the layer weights according to a learning rule
        defined in optimizer.

        Arguments:
           dataset (NervanaDataIterator): An iterable of minibatches where each
               element is a (x, y) tuple where x is the input data and y are the labels.
               x is of dimension (feature_size, batch_size)
               y is of dimension (label_size, batch_size)
               Length of the iterator is num_batches which is num_data / batch_size.
           cost (Cost): Defines the function which the model is minimizing based
                        on the output of the last layer and the input labels.
           num_epochs: Number of times to iterate over the dataset.
           callbacks (Callbacks): Defines callbacks to run at the end of each mini-batch / epoch.

        Returns:

        """
        self.nbatches = dataset.nbatches
        self.ndata = dataset.ndata
        callbacks.on_train_begin(num_epochs)
        while self.epoch_index < num_epochs and not self.finished:
            self.nbatches = dataset.nbatches
            callbacks.on_epoch_begin(self.epoch_index)
            self._epoch_fit(dataset, callbacks)
            callbacks.on_epoch_end(self.epoch_index)
            self.epoch_index += 1
        callbacks.on_train_end()

    def _epoch_fit(self, dataset, callbacks):
        """
        Helper function for fit which performs training on a dataset for one epoch.

        Arguments:
          dataset (NervanaDataIterator): Dataset iterator to perform fit on.
          callbacks: TODO

        Returns:

        """
        epoch = self.epoch_index
        self.total_cost = 0
        batch = 0
        # iterate through minibatches of the dataset
        for mb_idx, (x, t) in enumerate(dataset):
            callbacks.on_minibatch_begin(epoch, mb_idx)
            self.optimizer.optimize(self.epoch_index)

            batch_cost, _ = self.train_comp(x.reshape(self.batch_input_shape),
                                            t.reshape(self.batch_target_shape))

            self.cost.cost = batch_cost
            self.total_cost += batch_cost
            batch = batch + 1
            callbacks.on_minibatch_end(epoch, mb_idx)

        # now we divide total cost by the number of batches,
        # so it was never total cost, but sum of averages
        # across all the minibatches we trained on
        self.total_cost = self.total_cost / dataset.nbatches

    def epoch_eval(self, dataset):
        """
        TODO.

        Arguments:
          dataset: TODO

        Returns:

        """
        nprocessed = 0
        self.loss = 0
        dataset.reset()
        for x, t in dataset:
            bsz = min(dataset.ndata - nprocessed, dataset_batchsize(dataset))
            nsteps = x.shape[1] // dataset_batchsize(dataset)\
                if not isinstance(x, list)\
                else x[0].shape[1] // dataset_batchsize(dataset)
            batch_cost = self.epoch_eval_comp(x.reshape(self.batch_input_shape),
                                              t.reshape(self.batch_target_shape))
            nprocessed += bsz
            self.loss += batch_cost / nsteps
        return float(self.loss) / nprocessed

    def eval(self, dataset):
        """
        Evaluates a model on a dataset according to an input metric.

        Arguments:
          datasets (NervanaDataIterator): dataset to evaluate on.
          metric (Cost): what function to evaluate dataset on.

        Returns:
          Host numpy array: the error of the final layer for the evaluation dataset

        """
        running_error = np.zeros(
            (len(self.metric.metric_names)), dtype=np.float32)
        nprocessed = 0
        dataset.reset()
        for x, t in dataset:
            bsz = min(dataset.ndata - nprocessed,
                      dataset_batchsize(dataset))
            nsteps = x.shape[1] // dataset_batchsize(dataset)\
                if not isinstance(x, list)\
                else x[0].shape[1] // dataset_batchsize(dataset)
            # calcrange = slice(0, nsteps * bsz)
            error_val = self.test_comp(x.reshape(self.batch_input_shape),
                                       t.reshape(self.batch_target_shape))
            running_error += error_val * bsz * nsteps
            nprocessed += bsz * nsteps
        running_error /= nprocessed
        return running_error

    def serialize(self, fn=None, keep_states=True):
        """
        TODO.

        Arguments:
          fn: TODO
          keep_states: TODO

        Returns:

        """
        # TODO
        pass<|MERGE_RESOLUTION|>--- conflicted
+++ resolved
@@ -17,12 +17,8 @@
 import ngraph as ng
 from ngraph.frontends.neon.axis import ax
 import numpy as np
-<<<<<<< HEAD
 from builtins import zip
-from neon.data import NervanaDataIterator, DataLoader
-=======
-from neon.data import ArrayIterator, DataLoader
->>>>>>> aba90de6
+from neon.data import NervanaDataIterator, DataLoader, ArrayIterator
 from ngraph.frontends.neon.container import Sequential, Tree, SingleOutputTree
 from ngraph.transformers import Transformer
 
